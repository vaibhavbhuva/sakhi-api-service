--- conflicted
+++ resolved
@@ -12,14 +12,8 @@
 from fastapi import HTTPException
 from langchain.docstore.document import Document
 from langchain.vectorstores.marqo import Marqo
-<<<<<<< HEAD
 from openai import RateLimitError, APIError, InternalServerError
-
 from env_manager import ai_class
-=======
-from openai import AzureOpenAI, RateLimitError, APIError, InternalServerError
-import json
->>>>>>> ac6ec446
 from config_util import get_config_value
 from logger import logger
 
@@ -32,12 +26,6 @@
 
 
 def querying_with_langchain_gpt3(index_id, query, audience_type):
-
-<<<<<<< HEAD
-    gpt_model = get_config_value("llm", "gpt_model", None)
-    gpt_model = os.getenv("GPT_MODEL")
-=======
->>>>>>> ac6ec446
     logger.debug(f"gpt_model: {gpt_model}")
     if gpt_model is None or gpt_model.strip() == "":
         raise HTTPException(status_code=422, detail="Please configure gpt_model under llm section in config file!")
