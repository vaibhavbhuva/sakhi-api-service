--- conflicted
+++ resolved
@@ -4,14 +4,8 @@
 from fastapi import FastAPI, HTTPException, status, Header
 from fastapi.middleware.cors import CORSMiddleware
 from pydantic import BaseModel
-<<<<<<< HEAD
-
-# from cloud_storage_oci import *
 from storage.api import *
-=======
 from enum import Enum
-from cloud_storage_oci import *
->>>>>>> ac6ec446
 from io_processing import *
 # from query_with_langchain import *
 from query_with_langchain import *
@@ -57,8 +51,8 @@
 class OutputResponse(BaseModel):
     text: str
     audio: str = None
-    language: DropDownInputLanguage
-    format: DropdownOutputFormat
+    language: DropDownInputLanguage # type: ignore
+    format: DropdownOutputFormat # type: ignore
 
 class ResponseForQuery(BaseModel):
     output: OutputResponse
@@ -70,14 +64,14 @@
 
 
 class QueryInputModel(BaseModel):
-    language: DropDownInputLanguage
+    language: DropDownInputLanguage # type: ignore
     text: str = ""
     audio: str = ""
-    audienceType: AudienceType
+    audienceType: AudienceType # type: ignore
 
 
 class QueryOuputModel(BaseModel):
-    format: DropdownOutputFormat
+    format: DropdownOutputFormat # type: ignore
 
 
 class QueryModel(BaseModel):
@@ -85,10 +79,10 @@
     output: QueryOuputModel
 
 class ChatInputModel(BaseModel):
-    language: DropDownInputLanguage
+    language: DropDownInputLanguage # type: ignore
     text: str = ""
     audio: str = ""
-    context: AudienceType
+    context: AudienceType # type: ignore
 class ChatModel(QueryModel):
     input: ChatInputModel
 
@@ -211,12 +205,7 @@
             is_audio = True
     else:
         if not is_url(audio_url) and not is_base64(audio_url):
-<<<<<<< HEAD
-            logger.error(
-                {"index_is": index_id, "query": query_text, "input_language": language, "output_format": output_format, "audio_url": audio_url, "status_code": status.HTTP_422_UNPROCESSABLE_ENTITY, "error_message": "Invalid audio input!"})
-=======
             logger.error({"index_id": index_id, "query": query_text, "input_language": language, "output_format": output_format, "audio_url": audio_url, "status_code": status.HTTP_422_UNPROCESSABLE_ENTITY, "error_message": "Invalid audio input!"})
->>>>>>> ac6ec446
             raise HTTPException(status_code=status.HTTP_422_UNPROCESSABLE_ENTITY, detail="Invalid audio input!")
         query_text, text, error_message = process_incoming_voice(audio_url, language)
         is_audio = True
