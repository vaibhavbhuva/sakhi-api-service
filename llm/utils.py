--- conflicted
+++ resolved
@@ -11,11 +11,7 @@
         pass
 
 class AzureAiClass(AiMainClass):
-<<<<<<< HEAD
-
-=======
-    
->>>>>>> 97a2b8a7
+  
     def __init__(self) -> None:
 
         self.azure_endpoint=os.environ["OPENAI_API_BASE"],
