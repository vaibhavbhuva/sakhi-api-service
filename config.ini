--- conflicted
+++ resolved
@@ -15,12 +15,7 @@
 support_audience_type = parent,teacher
 
 [llm]
-<<<<<<< HEAD
 gpt_model=gpt-4
-=======
-max_messages=4
-gpt_model=myjp_gpt4
->>>>>>> ac6ec446
 enable_bot_intent=false
 intent_prompt=Identify if the user's query is about the bot's persona or 'Teacher Tara' or 'Parent Tara'. If yes, return the answer as 'Yes' else return answer as 'No' only.
 bot_prompt = {
