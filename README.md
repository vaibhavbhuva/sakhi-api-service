--- conflicted
+++ resolved
@@ -70,7 +70,6 @@
     pip install -r requirements-dev.txt
     ```
 
-<<<<<<< HEAD
     To injest data to marqo
 
     ```bash
@@ -82,10 +81,7 @@
    ```
 
 
-3. You will need a OCI account to store the audio file for response & indices in a bucket and to host a postgres connection to store the api logs.
-=======
 3. You will need a OCI account to store the audio file for response & marqo vector database for semantic similarity search.
->>>>>>> 1eeda28f
 
 4. create another file **.env** which will hold the development credentials and add the following variables. Update the openai_api_key, OCI details, Bhashini endpoint URL and API key.
 
