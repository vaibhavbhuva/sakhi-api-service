# Activity Sakhi API : 

A powerful service designed to enhance the educational experience for both parents and teachers. Our service revolves around a curated collection of documents focused on children's activities and curriculum frameworks. With simplicity at its core, "Activity Sakhi" empowers parents and teachers to effortlessly discover relevant content and find answers to audience-specific questions.

### Key Features:
#### Rich Content Repository: 
Explore a predefined set of documents tailored to children's activities and curriculum frameworks, ensuring a wealth of valuable information at your fingertips.
#### Audience-Centric: 
Targeted specifically for parents and teachers, "Activity Sakhi" caters to their unique needs, providing insights and resources tailored to enhance the learning journey.
Discover and Learn: Seamlessly discover engaging content and obtain answers to your specific questions, making the educational process more accessible and enjoyable.

Whether you're a parent looking for creative activities or a teacher seeking curriculum support, Activity Sakhi is your go-to solution. Unlock the potential of educational resources and make learning a delightful experience for children.

### Getting Started:
Integrate "Activity Sakhi" effortlessly into your applications to revolutionize the way parents and teachers engage with educational content. Check out our documentation to get started and embark on a journey of enriched learning experiences.

### Prerequisites

- **Python 3.7 or higher**
- Latest Docker


### [Marqo database setup](https://docs.marqo.ai/1.5.0/#setup-and-installation)

1. To get the Marqo image, use the following command:

```shell
docker pull marqoai/marqo:latest
```

2. To create the Marqo instance, run the following command:

```shell
docker run --name marqo --privileged \
  -p 8882:8882 \
  --add-host host.docker.internal:host-gateway \
  -d marqoai/marqo:latest
```


# 🔧 1. Installation

To use the code, you need to follow these steps:

1. Clone the repository from GitHub: 
    
    ```bash
    git clone https://github.com/DJP-Digital-Jaaduii-Pitara/sakhi-api-service.git
    ```
   
    ```
   cd sakhi-api-service
   ```

2. The code requires **Python 3.7 or higher** and some additional python packages. To install these packages, run the following command in your terminal:

    ```bash
    pip install -r requirements-dev.txt
    ```

3. To injest data to marqo

    ```bash
    python3 index_documents.py --marqo_url=<MARQO_URL> --index_name=<MARQO_INDEX_NAME> --folder_path=<PATH_TO_INPUT_FILE_DIRECTORY>
    ```

   PATH_TO_INPUT_FILE_DIRECTORY should have only PDF, audio, video and txt file only.

   e.g.
   ```bash
   python3 index_documents.py --marqo_url=http://0.0.0.0:8882 --index_name=sakhi_activity --folder_path=input_data
   ```

4. You will need an OCI account to store the audio file for response.

5. create another file **.env** which will hold the development credentials and add the following variables. Update the openai_api_key, OCI details, Bhashini endpoint URL and API key.

    ```bash
    SERVICE_ENVIRONMENT=<name_of_the_environment>
    OPENAI_API_KEY=<your_openai_api_key>
    LOG_LEVEL=<log_level>  # INFO, DEBUG, ERROR
    BHASHINI_ENDPOINT_URL=<your_bhashini_api_endpoint>
    BHASHINI_API_KEY=<your_bhashini_api_key>
    OCI_ENDPOINT_URL=<oracle_bucket_name>
    OCI_REGION_NAME=<oracle_region_name>
    OCI_BUCKET_NAME=<oracle_bucket_name>
    OCI_SECRET_ACCESS_KEY=<oracle_secret_access_key>
    OCI_ACCESS_KEY_ID=<oracle_access_key_id>
    MARQO_URL=<your_marqo_db_url>
    MARQO_INDEX_NAME=<your_marqo_index_name>
<<<<<<< HEAD
    TELEMETRY_ENDPOINT_URL=<telemetry_endpoint_url>
=======
    TELEMETRY_ENDPOINT_URL=<telemetry_url>
>>>>>>> ac15d60d
    ```

# 🏃🏻 2. Running

Once the above installation steps are completed, run the following command in home directory of the repository in terminal

```bash
uvicorn main:app
```
Open your browser at http://127.0.0.1:8000/docs to access the application.

The command `uvicorn main:app` refers to:

- `main`: the file `main.py` (the Python "module").
- `app`: the object created inside of `main.py` with the line `app = FastAPI()`.
- `--reload`:  make the server restart after code changes. Only do this for development.
    ```bash
    uvicorn main:app --reload
    ```


![Alt text](docs/image.png)

# 📃 3. API Specification and Documentation

### `POST /v1/query`

#### API Function
API is used to generate activity/story based on user query and translation of text/audio from one language to another language in text/audio format. To achieve the same, Bhashini has been integrated. OCI object storage has been used to store translated audio files when audio is chosen as target output format.

```commandline
curl -X 'POST' \
  'http://127.0.0.1:8000/v1/query' \
  -H 'accept: application/json' \
  -H 'Content-Type: application/json' \
  -d '{
  "input": {
    "language": "en",
    "text": "string",
    "audio": "string",
    "audienceType": "any"
  },
  "output": {
    "format": "text"
  }
}'
```

#### Request
| Request Input       |                                                       Value |
|:--------------------|----------------------------------|
| `input.language`    | en,bn,gu,hi,kn,ml,mr,or,pa,ta,te |
| `input.text`        | User entered question (any of the above language) |
| `input.audio`       | Public file URL Or Base64 encoded audio |
| `input.audienceType` | any, parent, teacher (default value is any, if not passing) |
| `output.format`      | text or audio |

Required inputs are `text`, `audio` and `language`.

Either of the `text`(string) or `audio`(string) should be present. If both the values are given, `text` is taken for consideration. Another requirement is that the `language` should be same as the one given in text and audio (i.e, if you pass English as `language`, then your `text/audio` should contain queries in English language). The audio should either contain a publicly downloadable url of mp3 file or base64 encoded text of the mp3.
If output format is given as `text` than response will return `text` format only. If output format is given as `audio` than response will return `text` and `audio` both.

```json
{
   "input": {
      "text": "How to Teach Kids to Play Games", 
      "language": "en"
   },
   "output": {
      "format": "text"
   }
}
```

#### Successful Response

```json
{
   "output": {
      "text": "string",
      "audio": "string",
      "language": "en",
      "format": "text|audio"
   }
}
```

#### What happens during the API call?

Once the API is hit with proper request parameters, it is then checked for the presence of query text. 

If query text is present, the translation of query text based on input language is done. Then the translated query text is given to langchain model which does the same work. Then the paraphrased answer is again translated back to input_language. If the output_format is voice, the translated paraphrased answer is then converted to a mp3 file and uploaded to an OCI folder and made public.

If the query text is absent and audio url is present, then the audio url is downloaded and converted into text based on the input language. Once speech to text conversion in input language is finished, the same process mentioned above happens. One difference is that by default, the paraphrased answer is converted to voice irrespective of the output_format since the input format is voice.

# 🚀 4. Deployment

This repository comes with a Dockerfile. You can use this dockerfile to deploy your version of this application to Cloud Run.
Make the necessary changes to your dockerfile with respect to your new changes. (Note: The given Dockerfile will deploy the base code without any error, provided you added the required environment variables (mentioned in the `.env` file) to either the Dockerfile or the cloud run revision)


## Feature request and contribution

*   We are currently in the alpha stage and hence need all the inputs, feedbacks and contributions we can.
*   Kindly visit our project board to see what is it that we are prioritizing.

 <|MERGE_RESOLUTION|>--- conflicted
+++ resolved
@@ -88,11 +88,7 @@
     OCI_ACCESS_KEY_ID=<oracle_access_key_id>
     MARQO_URL=<your_marqo_db_url>
     MARQO_INDEX_NAME=<your_marqo_index_name>
-<<<<<<< HEAD
     TELEMETRY_ENDPOINT_URL=<telemetry_endpoint_url>
-=======
-    TELEMETRY_ENDPOINT_URL=<telemetry_url>
->>>>>>> ac15d60d
     ```
 
 # 🏃🏻 2. Running
